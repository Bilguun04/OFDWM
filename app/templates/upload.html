--- conflicted
+++ resolved
@@ -10,21 +10,12 @@
     </div>
     <form action="/upload" method="post" enctype="multipart/form-data" class="w-3/4 flex flex-row flex-wrap items-center gap-4">
         <div class="w-full flex flex-col gap-4 inline-border border-4 border-blue-500 p-8 rounded-xl bg-white">
-<<<<<<< HEAD
-            <label for="team-file" class="text-lg font-semibold">Upload Team CSV File:</label>
-            <input type="file" name="team_file" id="team-file" accept=".csv" class="border border-gray-300 p-2 rounded">
-        </div>
-        <div class="w-full flex flex-col gap-4 inline-border border-4 border-blue-500 p-8 rounded-xl bg-white">
-            <label for="incidents-file" class="text-lg font-semibold">Upload Incidents CSV File:</label>
-            <input type="file" name="incidents_file" id="incidents-file" accept=".csv" class="border border-gray-300 p-2 rounded">
-=======
             <label class="block mb-2 font-semibold text-lg">Upload Teams CSV:</label>
             <input type="file" name="teams_file" accept=".csv" required class="border p-2 rounded w-full mb-4">
         </div>
         <div class="w-full flex flex-col gap-4 inline-border border-4 border-blue-500 p-8 rounded-xl bg-white">
             <label class="block mb-2 font-semibold text-lg">Upload Incidents CSV:</label>
         <input type="file" name="incidents_file" accept=".csv" required class="border p-2 rounded w-full mb-4">
->>>>>>> ce458c6f
         </div>
         <button type="submit" class="bg-blue-500 text-white px-4 py-2 rounded-xl">Upload</button>
     </form>
